[tool.poetry]
name = "strawberry-graphql-django"
packages = [{ include = "strawberry_django" }]
version = "0.9.4"
description = "Strawberry GraphQL Django extension"
authors = ["Lauri Hintsala <lauri.hintsala@verkkopaja.fi>"]
repository = "https://github.com/strawberry-graphql/strawberry-graphql-django"
license = "MIT"
readme = "README.md"
keywords = ["graphql", "api", "django"]
classifiers = [
  "Environment :: Web Environment",
  "Intended Audience :: Developers",
  "License :: OSI Approved :: MIT License",
  "Operating System :: OS Independent",
  "Programming Language :: Python",
  "Programming Language :: Python :: 3",
  "Programming Language :: Python :: 3.8",
  "Programming Language :: Python :: 3.9",
  "Programming Language :: Python :: 3.10",
  "Programming Language :: Python :: 3.11",
  "Framework :: Django",
  "Framework :: Django :: 3.2",
  "Framework :: Django :: 4.0",
  "Framework :: Django :: 4.1",
]

[tool.poetry.dependencies]
python = ">=3.7,<4.0"
Django = ">=3.2"
<<<<<<< HEAD
strawberry-graphql = ">=0.165.0"
=======
strawberry-graphql = ">=0.160.0"
>>>>>>> db922ac3
django-debug-toolbar = { version = ">=3.4", optional = true }


[tool.poetry.group.dev.dependencies]
pre-commit = "^2.21.0"
pytest = "^7.1.2"
pytest-asyncio = "^0.21.0"
pytest-django = "^4.1.0"
pytest-pythonpath = "^0.7.3"
pytest-watch = "^4.2.0"
pytest-mock = "^3.5.1"
django-debug-toolbar = "^3.2.4"
#docs requires
mkdocs = "^1.4.2"
mkdocs-markdownextradata-plugin = "^0.2.5"
mkdocs-material = "^9.0.4"
mkdocs-minify-plugin = "^0.6.2"
pymdown-extensions = "^9.5"
ruff = "^0.0.260"
django-types = "^0.17.0"
Markdown = "^3.3.7"

[tool.poetry.extras]
debug-toolbar = ["django-debug-toolbar"]

[build-system]
requires = ["poetry-core>=1.0.0", "setuptools"]
build-backend = "poetry.core.masonry.api"

[tool.ruff]
select = [
  "E",
  "F",
  "W",
  "I",
  "N",
  "D",
  "UP",
  "YTT",
  "D2",
  "D3",
  "D4",
  "BLE",
  "B",
  "A",
  "COM",
  "C4",
  "DTZ",
  "T10",
  "EXE",
  "ISC",
  "ICN001",
  "G",
  "INP",
  "PIE",
  "T20",
  "PYI",
  "PT",
  "Q",
  "RET",
  "SIM",
  "TID",
  "TCH",
  "PTH",
  "ERA",
  "PGH",
  "PL",
  "RSE",
  "RUF",
  "TRY",
  "SLF",
]
ignore = ["D1", "D203", "D213", "PLR09", "SLF001", "TRY003", "PGH003"]
# FIXME: Enable autofix for UP006 when we don't need to support django 3.8 anymore
unfixable = ["UP006"]
target-version = "py38"
exclude = [
  ".eggs",
  ".git",
  ".hg",
  ".mypy_cache",
  ".tox",
  ".venv",
  "__pycached__",
  "_build",
  "buck-out",
  "build",
  "dist",
]

[tool.ruff.per-file-ignores]
"tests/*" = ["A003", "PLW0603"]
"examples/*" = ["A003"]

[tool.ruff.pyupgrade]

[tool.ruff.isort]
known-first-party = ["strawberry-django-plus"]

[tool.black]
target-version = ['py37', 'py38', 'py39', 'py310', 'py311']
preview = true
exclude = '''
/(
    \.eggs
  | \.git
  | \.hg
  | \.mypy_cache
  | \.tox
  | \.venv
  | __pycached__
  | _build
  | buck-out
  | build
  | dist
)/
'''

[tool.pytest.ini_options]
DJANGO_SETTINGS_MODULE = "tests.django_settings"
testpaths = ["tests"]
filterwarnings = "ignore:.*is deprecated.*:DeprecationWarning"
asyncio_mode = "strict"<|MERGE_RESOLUTION|>--- conflicted
+++ resolved
@@ -28,11 +28,7 @@
 [tool.poetry.dependencies]
 python = ">=3.7,<4.0"
 Django = ">=3.2"
-<<<<<<< HEAD
 strawberry-graphql = ">=0.165.0"
-=======
-strawberry-graphql = ">=0.160.0"
->>>>>>> db922ac3
 django-debug-toolbar = { version = ">=3.4", optional = true }
 
 
