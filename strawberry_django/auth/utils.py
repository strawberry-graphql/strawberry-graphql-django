--- conflicted
+++ resolved
@@ -15,12 +15,8 @@
             user = info.context.get("request").scope.get("user")
 
     # Access an attribute inside the user object to force loading it in async contexts.
-<<<<<<< HEAD
-    _ = user.is_authenticated
-=======
     if user is not None:
-        user.is_authenticated
->>>>>>> 7e361bd0
+        _ = user.is_authenticated
 
     return user
 
