# ruff: noqa: UP007, UP006
from __future__ import annotations

import functools
import inspect
from enum import Enum
from types import FunctionType
from typing import (
    TYPE_CHECKING,
    Any,
    Callable,
    Generic,
    List,
    Optional,
    Sequence,
    Tuple,
    TypeVar,
    Union,
    cast,
)

import strawberry
from django.db.models import Q, QuerySet
from strawberry import UNSET, relay
from strawberry.field import StrawberryField, field
from strawberry.type import WithStrawberryObjectDefinition, has_object_definition
from strawberry.unset import UnsetType
from typing_extensions import Self, assert_never, dataclass_transform

from strawberry_django.fields.filter_order import (
    RESOLVE_VALUE_META,
    WITH_NONE_META,
    FilterOrderField,
    FilterOrderFieldResolver,
)
from strawberry_django.utils.typing import (
    WithStrawberryDjangoObjectDefinition,
    has_django_definition,
)

from .arguments import argument
from .fields.base import StrawberryDjangoFieldBase
<<<<<<< HEAD
from .settings import strawberry_django_settings as django_settings
=======
from .settings import strawberry_django_settings
>>>>>>> 8cefaca4

if TYPE_CHECKING:
    from types import FunctionType

    from django.db.models import Model
    from strawberry.arguments import StrawberryArgument
    from strawberry.types import Info



T = TypeVar("T")
_T = TypeVar("_T", bound=type)
_QS = TypeVar("_QS", bound="QuerySet")

FILTERS_ARG = "filters"


@strawberry.input
class DjangoModelFilterInput:
    pk: strawberry.ID  # TODO: How to override pk here with settings["DEFAULT_PK_FIELD_NAME"] ?


@strawberry.input
class FilterLookup(Generic[T]):
    exact: Optional[T] = UNSET
    i_exact: Optional[T] = UNSET
    contains: Optional[T] = UNSET
    i_contains: Optional[T] = UNSET
    in_list: Optional[List[T]] = UNSET
    gt: Optional[T] = UNSET
    gte: Optional[T] = UNSET
    lt: Optional[T] = UNSET
    lte: Optional[T] = UNSET
    starts_with: Optional[T] = UNSET
    i_starts_with: Optional[T] = UNSET
    ends_with: Optional[T] = UNSET
    i_ends_with: Optional[T] = UNSET
    range: Optional[List[T]] = UNSET
    is_null: Optional[bool] = UNSET
    regex: Optional[str] = UNSET
    i_regex: Optional[str] = UNSET


lookup_name_conversion_map = {
    "i_exact": "iexact",
    "i_contains": "icontains",
    "in_list": "in",
    "starts_with": "startswith",
    "i_starts_with": "istartswith",
    "ends_with": "endswith",
    "i_ends_with": "iendswith",
    "is_null": "isnull",
    "i_regex": "iregex",
}


def resolve_value(value: Any) -> Any:
    if isinstance(value, list):
        return [resolve_value(v) for v in value]

    if isinstance(value, relay.GlobalID):
        return value.node_id

    if isinstance(value, Enum):
        return value.value

    return value


@functools.lru_cache(maxsize=256)
def _function_allow_passing_info(filter_method: FunctionType) -> bool:
    argspec = inspect.getfullargspec(filter_method)

    return "info" in getattr(argspec, "args", []) or "info" in getattr(
        argspec,
        "kwargs",
        [],
    )


def _process_deprecated_filter(
    filter_method: FunctionType, info: Info | None, queryset: _QS
) -> _QS:
    kwargs = {}
    if _function_allow_passing_info(
        # Pass the original __func__ which is always the same
        getattr(filter_method, "__func__", filter_method),
    ):
        kwargs["info"] = info

    return filter_method(queryset=queryset, **kwargs)


def process_filters(
    filters: WithStrawberryObjectDefinition,
    queryset: _QS,
    info: Info | None,
    prefix: str = "",
    skip_object_filter_method: bool = False,
) -> Tuple[_QS, Q]:
    using_old_filters = strawberry_django_settings()["USE_DEPRECATED_FILTERS"]

    q = Q()

    if not skip_object_filter_method and (
        filter_method := getattr(filters, "filter", None)
    ):
        # Dedicated function for object
        if isinstance(filter_method, FilterOrderFieldResolver):
            return filter_method(filters, info, queryset=queryset, prefix=prefix)
        if using_old_filters:
            return _process_deprecated_filter(filter_method, info, queryset), q

    # This loop relies on the filter field order that is not quaranteed for GQL input objects:
    #   "filter" has to be first since it overrides filtering for entire object
    #   DISTINCT has to be last and OR has to be after because it must be
    #       applied agains all other since default connector is AND
    for f in sorted(
        filters.__strawberry_definition__.fields,
        key=lambda x: len(x.name) if x.name in {"OR", "DISTINCT"} else 0,
    ):
        field_value = getattr(filters, f.name)
        # None is still acceptable for v1 (backwards compatibility) and filters that support it via metadata
        if field_value is UNSET or (
            field_value is None
            and not f.metadata.get(WITH_NONE_META, using_old_filters)
        ):
            continue

        should_resolve = f.metadata.get(RESOLVE_VALUE_META, UNSET)

        field_name = lookup_name_conversion_map.get(f.name, f.name)
        if field_name == "DISTINCT":
            if field_value:
                queryset = queryset.distinct()
        elif field_name in ("AND", "OR", "NOT"):  # noqa: PLR6201
            assert has_object_definition(field_value)

            queryset, sub_q = process_filters(
                cast(WithStrawberryObjectDefinition, field_value),
                queryset,
                info,
                prefix,
            )
            if field_name == "AND":
                q &= sub_q
            elif field_name == "OR":
                q |= sub_q
            elif field_name == "NOT":
                q &= ~sub_q
            else:
                assert_never(field_name)
        elif isinstance(f, FilterOrderField) and f.base_resolver:
            res = f.base_resolver(
                filters,
                info,
                value=(resolve_value(field_value) if should_resolve else field_value),
                queryset=queryset,
                prefix=prefix,
            )
            if isinstance(res, tuple):
                queryset, sub_q = res
            else:
                sub_q = res

            q &= sub_q
        elif using_old_filters and (
            filter_method := getattr(filters, f"filter_{field_name}", None)
        ):
            queryset = _process_deprecated_filter(filter_method, info, queryset)
        elif has_object_definition(field_value):
            queryset, sub_q = process_filters(
                cast(WithStrawberryObjectDefinition, field_value),
                queryset,
                info,
                f"{prefix}{field_name}__",
            )
            q &= sub_q
        else:
            q &= Q(**{
                f"{prefix}{field_name}": (
                    resolve_value(field_value)
                    if should_resolve or should_resolve is UNSET
                    else field_value
                )
            })

    return queryset, q


def apply(
    filters: object | None,
    queryset: _QS,
    info: Info | None = None,
    pk: Any | None = None,
) -> _QS:
    if pk not in (None, strawberry.UNSET):  # noqa: PLR6201
        settings = django_settings()
        pk_field_name = settings["DEFAULT_PK_FIELD_NAME"]
        queryset = queryset.filter(**{pk_field_name: pk})

    if filters in (None, strawberry.UNSET) or not has_django_definition(filters):  # noqa: PLR6201
        return queryset

    queryset, q = process_filters(
        cast(WithStrawberryObjectDefinition, filters), queryset, info
    )
    if q:
        queryset = queryset.filter(q)
    return queryset


class StrawberryDjangoFieldFilters(StrawberryDjangoFieldBase):
    def __init__(self, filters: Union[type, UnsetType, None] = UNSET, **kwargs):
        if filters and not has_object_definition(filters):
            raise TypeError("filters needs to be a strawberry type")

        self.filters = filters
        super().__init__(**kwargs)

    def __copy__(self) -> Self:
        new_field = super().__copy__()
        new_field.filters = self.filters
        return new_field

    @property
    def arguments(self) -> List[StrawberryArgument]:
        arguments = []
        if self.base_resolver is None:
            filters = self.get_filters()
            origin = cast(WithStrawberryObjectDefinition, self.origin)
            is_root_query = origin.__strawberry_definition__.name == "Query"

            if (
                self.django_model
                and is_root_query
                and isinstance(self.django_type, relay.Node)
            ):
                arguments.append(
                    (
                        argument("ids", List[relay.GlobalID])
                        if self.is_list
                        else argument("id", relay.GlobalID)
                    ),
                )
            if (
                self.django_model
                and is_root_query
                and not self.is_list
                and not self.is_connection
            ):
                settings = django_settings()
                arguments.append(
                    argument(settings["DEFAULT_PK_FIELD_NAME"], strawberry.ID)
                )
            elif filters is not None and self.is_list:
                arguments.append(argument(FILTERS_ARG, filters, is_optional=True))

        return super().arguments + arguments

    @arguments.setter
    def arguments(self, value: list[StrawberryArgument]):
        args_prop = super(StrawberryDjangoFieldFilters, self.__class__).arguments
        return args_prop.fset(self, value)  # type: ignore

    def get_filters(self) -> type[WithStrawberryObjectDefinition] | None:
        filters = self.filters
        if filters is None:
            return None

        if isinstance(filters, UnsetType):
            django_type = self.django_type
            filters = (
                django_type.__strawberry_django_definition__.filters
                if django_type is not None
                else None
            )

        return filters if filters is not UNSET else None

    def get_queryset(
        self,
        queryset: _QS,
        info: Info,
        *,
        filters: Optional[WithStrawberryDjangoObjectDefinition] = None,
        **kwargs,
    ) -> _QS:
        settings = django_settings()
        pk = kwargs.get(settings["DEFAULT_PK_FIELD_NAME"], None)
        queryset = super().get_queryset(queryset, info, **kwargs)
        return apply(filters, queryset, info, pk)


@dataclass_transform(
    order_default=True,
    field_specifiers=(
        StrawberryField,
        field,
    ),
)
def filter(  # noqa: A001
    model: type[Model],
    *,
    name: str | None = None,
    description: str | None = None,
    directives: Sequence[object] | None = (),
    lookups: bool = False,
) -> Callable[[_T], _T]:
    from .type import input

    return input(
        model,
        name=name,
        description=description,
        directives=directives,
        is_filter="lookups" if lookups else True,
        partial=True,
    )<|MERGE_RESOLUTION|>--- conflicted
+++ resolved
@@ -40,11 +40,7 @@
 
 from .arguments import argument
 from .fields.base import StrawberryDjangoFieldBase
-<<<<<<< HEAD
-from .settings import strawberry_django_settings as django_settings
-=======
 from .settings import strawberry_django_settings
->>>>>>> 8cefaca4
 
 if TYPE_CHECKING:
     from types import FunctionType
@@ -242,7 +238,7 @@
     pk: Any | None = None,
 ) -> _QS:
     if pk not in (None, strawberry.UNSET):  # noqa: PLR6201
-        settings = django_settings()
+        settings = strawberry_django_settings()
         pk_field_name = settings["DEFAULT_PK_FIELD_NAME"]
         queryset = queryset.filter(**{pk_field_name: pk})
 
@@ -296,7 +292,7 @@
                 and not self.is_list
                 and not self.is_connection
             ):
-                settings = django_settings()
+                settings = strawberry_django_settings()
                 arguments.append(
                     argument(settings["DEFAULT_PK_FIELD_NAME"], strawberry.ID)
                 )
@@ -333,7 +329,7 @@
         filters: Optional[WithStrawberryDjangoObjectDefinition] = None,
         **kwargs,
     ) -> _QS:
-        settings = django_settings()
+        settings = strawberry_django_settings()
         pk = kwargs.get(settings["DEFAULT_PK_FIELD_NAME"], None)
         queryset = super().get_queryset(queryset, info, **kwargs)
         return apply(filters, queryset, info, pk)
